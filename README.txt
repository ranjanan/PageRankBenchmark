DRAFT - PageRank Pipeline Benchmark  - DRAFT

1. Contents

PageRankPipeline/README.txt (this file)

PageRankPipeline/doc (documentation)
PageRankPipeline/doc/151012-PageRankPipelineBenchmark.pdf (description of benchmark)
PageRankPipeline/doc/SerialPerformanceMatlab.pdf (plot of serial matlab performance of benchmark)

PageRankPipeline/code (source code)
PageRankPipeline/code/Matlab (Matlab source code)
PageRankPipeline/code/Octave (Octave source code)
PageRankPipeline/code/Julia (Julia source code)
PageRankPipeline/code/Python (Python source code)
PageRankPipeline/code/R (R source code)
PageRankPipeline/code/Java (Java source code)


2. Execution

2.1 Matlab

Go to PageRankPipeline/code/Matlab directory.

Edit PageRankPipeline/code/Matlab/RunPageRankPipeline.m set SCALE and Nfile variables as desired.

Start matlab

type RunPageRankPipeline


2.2 Octave

Go to PageRankPipeline/code/Octave directory.

Edit PageRankPipeline/code/Octave/RunPageRankPipeline.m set SCALE and Nfile variables as desired.

Start Octave

type RunPageRankPipeline

2.3 Julia
 
Prerequisite: Julia 0.4.0 release
 
Go to PageRankPipeline/code/Julia directory.
 
Edit PageRankPipeline/code/Octave/RunPageRankPipeline.jl set SCALE and Nfile variables as desired.
 
Make sure Julia 0.4.0 version is used.
 
julia RunPageRankPipeline.jl


2.4 Python

python runPageRankPipeline.py


  You will need to install:  numpy scipy python-matplotlib
  E.g., in Fedora 22 do
     sudo dnf install numpy scipy python-matplotlib
 
2.4 R


2.5 Java

2.6 C++
<<<<<<< HEAD
=======

 $ cd C++
 $ make
        (or "make CXX=icc" if you have the Intel compiler installed)
 $ ./runpagerankpipeline
 
>>>>>>> a17117ed
<|MERGE_RESOLUTION|>--- conflicted
+++ resolved
@@ -68,12 +68,9 @@
 2.5 Java
 
 2.6 C++
-<<<<<<< HEAD
-=======
 
  $ cd C++
  $ make
         (or "make CXX=icc" if you have the Intel compiler installed)
  $ ./runpagerankpipeline
- 
->>>>>>> a17117ed
+ 